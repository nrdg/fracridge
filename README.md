--- conflicted
+++ resolved
@@ -8,12 +8,8 @@
 
 ### MATLAB
 
-<<<<<<< HEAD
 Download and copy the files from the
 [MATLAB directory](https://github.com/nrdg/fracridge/tree/master/matlab) into
-=======
-Download and copy the files from https://github.com/nrdg/fracridge/tree/master/matlab into
->>>>>>> 4d748971
 your MATLAB path.
 
 ### Python
@@ -78,4 +74,4 @@
   }
 
 
-```
+```